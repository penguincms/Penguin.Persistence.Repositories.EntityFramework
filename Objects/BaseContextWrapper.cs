﻿using Penguin.Persistence.Repositories.EntityFramework.Abstractions.Interfaces;
using System;
using System.Data.Entity;
using System.Data.Entity.Infrastructure;
using System.Threading.Tasks;

namespace Penguin.Persistence.Repositories.EntityFramework.Objects
{
    /// <summary>
    /// Abstract context wrapper class that forwards needed properties to the internal DB context
    /// </summary>
    public abstract class BaseContextWrapper : IDbContext
    {
        /// <summary>
        /// Forwarded to current instance
        /// </summary>
        public DbChangeTracker ChangeTracker => this.DbContext.ChangeTracker;

        /// <summary>
        /// Checks to see if the instance is still valid
        /// </summary>
        public abstract bool IsDisposed { get; }

        /// <summary>
        /// The current DbContext instance being referenced
        /// </summary>
        protected abstract DbContext DbContext { get; }

        /// <summary>
        /// Preps the DbContext for a new write context
        /// </summary>
        public abstract void BeginWrite(bool NewWrite);

        /// <summary>
        /// Handles the disposal logic for the current instance
        /// </summary>
        public abstract void Dispose();

        /// <summary>
        /// Retrieves an entity entry from the underlying context
        /// </summary>
        /// <param name="entity">The entity to get the entry for</param>
        /// <returns>The entity entry for the object</returns>
        public DbEntityEntry Entry(object entity)
        {
            return this.DbContext.Entry(entity);
        }

        /// <summary>
        /// Forwarded to current instance
        /// </summary>
        public virtual void SaveChanges()
        {
            this.DbContext.SaveChanges();
        }

        /// <summary>
        /// Forwarded to current instance
        /// </summary>
        public virtual Task SaveChangesAsync()
        {
            return this.DbContext.SaveChangesAsync();
        }

        /// <summary>
        /// Forwarded to current instance
        /// </summary>
        public DbSet<T> Set<T>() where T : class
        {
            return this.DbContext.Set<T>();
        }

        /// <summary>
        /// Forwarded to current instance
        /// </summary>
<<<<<<< HEAD
        public DbSet Set(Type toCheck)
        {
            return this.DbContext.Set(toCheck);
        }
=======
        public DbSet Set(Type toCheck) => DbContext.Set(toCheck);
>>>>>>> 80b03a20
    }
}<|MERGE_RESOLUTION|>--- conflicted
+++ resolved
@@ -73,13 +73,6 @@
         /// <summary>
         /// Forwarded to current instance
         /// </summary>
-<<<<<<< HEAD
-        public DbSet Set(Type toCheck)
-        {
-            return this.DbContext.Set(toCheck);
-        }
-=======
         public DbSet Set(Type toCheck) => DbContext.Set(toCheck);
->>>>>>> 80b03a20
     }
 }